--- conflicted
+++ resolved
@@ -213,21 +213,8 @@
         message = "{dev} has not been calibrated yet!"
         if not device:
             device = "This device"
-<<<<<<< HEAD
         super().__init__(message.format(dev=device))
 
 
-class YozakuraTimeoutError(YozakuraException):
-    """
-    Raised when a Timeout occurs.
-
-    Similar to TimeoutError.
-
-    """
-
-
 class DynamixelError(YozakuraException):
-    """Raised when a Dynamixel's response contains an error."""
-=======
-        super().__init__(message.format(dev=device))
->>>>>>> a8a80dac
+    """Raised when a Dynamixel's response contains an error."""