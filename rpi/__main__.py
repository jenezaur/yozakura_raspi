# (C) 2015  Kyoto University Mechatronics Laboratory
# Released under the GNU General Public License, version 3
import logging

<<<<<<< HEAD
import serial

from common.exceptions import NoConnectionError, NoMbedError, UnknownMbedError, YozakuraTimeoutError, I2CSlotEmptyError, DynamixelError
from common.functions import get_ip_address
from rpi.arm import Arm
=======
from common.exceptions import YozakuraTimeoutError, NoConnectionError,\
    NoMbedError, UnknownMbedError, I2CSlotEmptyError
from common.functions import add_logging_level, get_ip_address
>>>>>>> a8a80dac
from rpi.client import Client
from rpi.dynamixel import AX12, MX28
from rpi.devices import CurrentSensor, IMU
from rpi.mbed import Mbed
from rpi.motor import Motor


def main():
    client_address = get_ip_address(["eth0", "enp2s0", "wlan0"])[0]

    # Connect to correct server based on local IP address.
    if client_address.startswith("192.168"):  # Contec
        opstn_address = "192.168.54.200"
    elif client_address.startswith("10.249"):  # Lab dev
        opstn_address = "10.249.255.172"

    try:
        client = Client(client_address, (opstn_address, 9999))
    except NoConnectionError as e:
        logging.critical(e.split("! ")[0])
        logging.help(e.split("! ")[1])
        return

    logging.info("Initializing motors")
<<<<<<< HEAD
    motors = [Motor("left_wheel_motor", 8, 10, 7, max_speed=0.4),
              Motor("right_wheel_motor", 11, 13, 7, max_speed=0.4),
=======
    motors = [Motor("left_wheel_motor", 8, 10, 7, max_speed=0.8),
              Motor("right_wheel_motor", 11, 13, 7, max_speed=0.8),
>>>>>>> a8a80dac
              Motor("left_flipper_motor", 22, 24, 7, max_speed=0.4),
              Motor("right_flipper_motor", 19, 21, 7, max_speed=0.4)]

    logging.info("Initializing current sensors")
    current_sensors = []
<<<<<<< HEAD
    for address, name in zip(range(0x40, 0x44), ["left_wheel_current",
                                                 "right_wheel_current",
                                                 "left_flipper_current",
                                                 "right_flipper_current"]):
=======
    # TODO (masasin): Add alert pins.
    for address, name in zip([0x40, 0x41, 0x42, 0x42],
                             ["left_wheel_current", "right_wheel_current",
                              "left_flipper_current", "right_flipper_current"]):
>>>>>>> a8a80dac
        try:
            sensor = CurrentSensor(address=address, name=name)
        except I2CSlotEmptyError as e:
            logging.warning(e)
        else:
            current_sensors.append(sensor)

    logging.info("Initializing IMUs")
<<<<<<< HEAD
    imus=[]
    for address, name in zip([0x68, 0x69], ["rear_imu", "front_imu"]):
        try:
            imu=IMU(address=address, name=name)
=======
    imus = []
    for address, name in zip([0x68, 0x69], ["rear_imu", "front_imu"]):
        try:
            imu = IMU(address=address, name=name)
>>>>>>> a8a80dac
        except I2CSlotEmptyError as e:
            logging.warning(e)
        else:
            imus.append(imu)

    logging.info("Connecting to mbeds")
    try:
        mbed_arm, mbed_body = Mbed.connect_to_mbeds()
    except (NoMbedError, UnknownMbedError, YozakuraTimeoutError) as e:
        logging.critical(e)
        Motor.shutdown_all()
        client.shutdown()
        return

    logging.info("Initializing arm")
    arm = Arm()
    linear = pitch = yaw = None
    try:
        linear = AX12(0, name="linear")
        pitch = MX28(1, name="pitch")
        yaw = MX28(2, name="yaw")
        servos = (linear, pitch, yaw)

        arm.add_servo(linear, home_position=300, limits=(100, 300), speed=30, upstep=20, downstep=20, multiturn=False)
        arm.add_servo(pitch, home_position=334, limits=(172, 334), speed=30, upstep=20, downstep=20, multiturn=False)
        arm.add_servo(yaw, home_position=0, limits=(360, 360), speed=30, upstep=20, downstep=20, multiturn=True)
    except DynamixelError as e:
        logging.critical(e)
        for servo in [linear, pitch, yaw]:
            try:
                servo.close()
            except AttributeError:
                pass
        return
    
    for servo in servos:
        arm.add_servo(servo)
    
    arm.go_home_loop()

    logging.debug("Registering peripherals to client")
    if mbed_arm is not None:
<<<<<<< HEAD
        client.add_serial_device("mbed_arm", mbed_arm)
    client.add_serial_device("mbed_body", mbed_body)
    client.add_arm(arm)
=======
        client.add_mbed("mbed_arm", mbed_arm)
    client.add_mbed("mbed_body", mbed_body)
>>>>>>> a8a80dac
    for motor in motors:
        client.add_motor(motor, ser=mbed_body)
    for sensor in current_sensors:
        client.add_current_sensor(sensor)
    for imu in imus:
        client.add_imu(imu)

    try:
        client.run()
    except NoConnectionError:
        pass
    except KeyboardInterrupt:
<<<<<<< HEAD
        print()
    except SystemExit as e:
        logging.error("Received SystemExit: {e}".format(e=e))
=======
        print()  # Keep the console log aligned
>>>>>>> a8a80dac
    finally:
        logging.info("Shutting down...")
        Motor.shutdown_all()
        logging.debug("Shutting down connections with mbeds")
        if mbed_arm is not None:
            mbed_arm.close()
        mbed_body.close()
        logging.debug("Shutting down arm")
        for servo in servos:
            servo.close()
        client.shutdown()

    logging.info("All done")

if __name__ == "__main__":
<<<<<<< HEAD
    logging.basicConfig(level=logging.INFO, format="%(name)-30s : %(levelname)-8s %(message)s")
=======
    format_string = "%(name)-30s : %(levelname)-8s  %(message)s"
    date_format = "%Y-%m-%d %H:%M:%S "
    add_logging_level("verbose", 5)
    add_logging_level("help", 25)

    LOG_TO_FILE = False

    if LOG_TO_FILE:
        # Log everything to file
        logging.basicConfig(level=logging.DEBUG,
                            format="%(asctime)s " + format_string,
                            datefmt=date_format,
                            filename="/tmp/rpi.log",
                            filemode="w")

        # Log important data to console
        console = logging.StreamHandler()
        console.setLevel(logging.INFO)
        console.setFormatter(logging.Formatter(format_string))
        logging.getLogger("").addHandler(console)
    else:
        logging.basicConfig(level=logging.INFO, format=format_string)

    # Run Yozakura
>>>>>>> a8a80dac
    main()<|MERGE_RESOLUTION|>--- conflicted
+++ resolved
@@ -2,17 +2,10 @@
 # Released under the GNU General Public License, version 3
 import logging
 
-<<<<<<< HEAD
-import serial
-
-from common.exceptions import NoConnectionError, NoMbedError, UnknownMbedError, YozakuraTimeoutError, I2CSlotEmptyError, DynamixelError
-from common.functions import get_ip_address
+from common.exceptions import YozakuraTimeoutError, NoConnectionError,\
+    NoMbedError, UnknownMbedError, I2CSlotEmptyError, DynamixelError
+from common.functions import add_logging_level, get_ip_address
 from rpi.arm import Arm
-=======
-from common.exceptions import YozakuraTimeoutError, NoConnectionError,\
-    NoMbedError, UnknownMbedError, I2CSlotEmptyError
-from common.functions import add_logging_level, get_ip_address
->>>>>>> a8a80dac
 from rpi.client import Client
 from rpi.dynamixel import AX12, MX28
 from rpi.devices import CurrentSensor, IMU
@@ -37,29 +30,17 @@
         return
 
     logging.info("Initializing motors")
-<<<<<<< HEAD
     motors = [Motor("left_wheel_motor", 8, 10, 7, max_speed=0.4),
               Motor("right_wheel_motor", 11, 13, 7, max_speed=0.4),
-=======
-    motors = [Motor("left_wheel_motor", 8, 10, 7, max_speed=0.8),
-              Motor("right_wheel_motor", 11, 13, 7, max_speed=0.8),
->>>>>>> a8a80dac
               Motor("left_flipper_motor", 22, 24, 7, max_speed=0.4),
               Motor("right_flipper_motor", 19, 21, 7, max_speed=0.4)]
 
     logging.info("Initializing current sensors")
     current_sensors = []
-<<<<<<< HEAD
-    for address, name in zip(range(0x40, 0x44), ["left_wheel_current",
-                                                 "right_wheel_current",
-                                                 "left_flipper_current",
-                                                 "right_flipper_current"]):
-=======
     # TODO (masasin): Add alert pins.
     for address, name in zip([0x40, 0x41, 0x42, 0x42],
                              ["left_wheel_current", "right_wheel_current",
                               "left_flipper_current", "right_flipper_current"]):
->>>>>>> a8a80dac
         try:
             sensor = CurrentSensor(address=address, name=name)
         except I2CSlotEmptyError as e:
@@ -68,17 +49,10 @@
             current_sensors.append(sensor)
 
     logging.info("Initializing IMUs")
-<<<<<<< HEAD
-    imus=[]
-    for address, name in zip([0x68, 0x69], ["rear_imu", "front_imu"]):
-        try:
-            imu=IMU(address=address, name=name)
-=======
     imus = []
     for address, name in zip([0x68, 0x69], ["rear_imu", "front_imu"]):
         try:
             imu = IMU(address=address, name=name)
->>>>>>> a8a80dac
         except I2CSlotEmptyError as e:
             logging.warning(e)
         else:
@@ -102,9 +76,12 @@
         yaw = MX28(2, name="yaw")
         servos = (linear, pitch, yaw)
 
-        arm.add_servo(linear, home_position=300, limits=(100, 300), speed=30, upstep=20, downstep=20, multiturn=False)
-        arm.add_servo(pitch, home_position=334, limits=(172, 334), speed=30, upstep=20, downstep=20, multiturn=False)
-        arm.add_servo(yaw, home_position=0, limits=(360, 360), speed=30, upstep=20, downstep=20, multiturn=True)
+        arm.add_servo(linear, home_position=300, limits=(100, 300), speed=30,
+                      upstep=20, downstep=20, multiturn=False)
+        arm.add_servo(pitch, home_position=334, limits=(172, 334), speed=30,
+                      upstep=20, downstep=20, multiturn=False)
+        arm.add_servo(yaw, home_position=0, limits=(360, 360), speed=30,
+                      upstep=20, downstep=20, multiturn=True)
     except DynamixelError as e:
         logging.critical(e)
         for servo in [linear, pitch, yaw]:
@@ -113,22 +90,17 @@
             except AttributeError:
                 pass
         return
-    
+
     for servo in servos:
         arm.add_servo(servo)
-    
+
     arm.go_home_loop()
 
     logging.debug("Registering peripherals to client")
     if mbed_arm is not None:
-<<<<<<< HEAD
-        client.add_serial_device("mbed_arm", mbed_arm)
-    client.add_serial_device("mbed_body", mbed_body)
-    client.add_arm(arm)
-=======
         client.add_mbed("mbed_arm", mbed_arm)
     client.add_mbed("mbed_body", mbed_body)
->>>>>>> a8a80dac
+    client.add_arm(arm)
     for motor in motors:
         client.add_motor(motor, ser=mbed_body)
     for sensor in current_sensors:
@@ -141,13 +113,7 @@
     except NoConnectionError:
         pass
     except KeyboardInterrupt:
-<<<<<<< HEAD
-        print()
-    except SystemExit as e:
-        logging.error("Received SystemExit: {e}".format(e=e))
-=======
         print()  # Keep the console log aligned
->>>>>>> a8a80dac
     finally:
         logging.info("Shutting down...")
         Motor.shutdown_all()
@@ -163,9 +129,6 @@
     logging.info("All done")
 
 if __name__ == "__main__":
-<<<<<<< HEAD
-    logging.basicConfig(level=logging.INFO, format="%(name)-30s : %(levelname)-8s %(message)s")
-=======
     format_string = "%(name)-30s : %(levelname)-8s  %(message)s"
     date_format = "%Y-%m-%d %H:%M:%S "
     add_logging_level("verbose", 5)
@@ -190,5 +153,4 @@
         logging.basicConfig(level=logging.INFO, format=format_string)
 
     # Run Yozakura
->>>>>>> a8a80dac
     main()