# (C) 2015  Kyoto University Mechatronics Laboratory
# Released under the GNU General Public License, version 3
"""
Classes for using I2C devices.

Provides a generic I2CDevice class to simplify work with I2C devices, as well as
separate classes for each supported device. The following devices are currently
supported:

- Texas Instruments INA226 Current/Power Monitor [#]_
- Invenense MPU-9150 9-axis MEMS MotionTracking Device [#]_

References
----------
.. [#] Texas Instruments, INA 226 datasheet.
       http://www.ti.com/lit/ds/symlink/ina226.pdf

.. [#] Invensense, MPU-9150 Product Specification.
       http://www.invensense.com/mems/gyro/documents/PS-MPU-9150A-00v4_3.pdf

"""
from collections import OrderedDict
import logging
import re
import subprocess

from RPi import GPIO as gpio
import RTIMU
import smbus

from common.exceptions import BadArgError, YozakuraRuntimeError,\
    I2CSlotEmptyError, I2CSlotBusyError, NotCalibratedError
from rpi.bitfields import CurrentConfiguration, CurrentAlerts


class I2CDevice(object):
    """
    Parent class for all I2C devices.

    Provides registration and deregistration.

    Parameters
    ----------
    address : int
        The address of the I2C device.
    name : str
        The name of the device.

    Raises
    ------
    YozakuraRuntimeError
        Could not determine the Raspberry Pi version, and could thus not assign
        the correct I2C bus.
    I2CSlotEmptyError
        No devices could be found at the specified address.
    I2CSlotBusyError
        The address is valid, but is currently being used by another device; or,
        another device has already been registered at that address and has not
        been removed yet.

    Attributes
    ----------
    address : int
        The address of the I2C device.
    name : str
        The name of the device.
    devices : dict
        Contains all registered devices.

        Dictionary format: {address (str): device (I2CDevice)}

    """
    devices = {}
    _i2c_bus = None

    def __init__(self, address, name):
        self._logger = logging.getLogger("i2c-{name}-{address}"
                                         .format(name=name,
                                                 address=hex(address)))
        if I2CDevice._i2c_bus is None:
            I2CDevice._i2c_bus = self._get_i2c_bus()  # /dev/i2c-0 or /dev/i2c-1

        self._logger.debug("Initializing device")
        slots = self._get_used_i2c_slots()
        if address not in slots:
            raise I2CSlotEmptyError(address)
        elif slots[address] == "UU" or address in I2CDevice.devices.values():
            raise I2CSlotBusyError(address)

        else:  # Everything is fine.
            self.address = address
            self.name = name
            self.bus = smbus.SMBus(I2CDevice._i2c_bus)
            I2CDevice.devices[address] = self
        self._logger.debug("Device initialized")

    @staticmethod
    def _get_i2c_bus():
        """
        Detect the revision number of a Raspberry Pi, useful for changing
        functionality like default I2C bus based on revision. The revision list
        is available online. [#]_

        Revision 1 pi uses I2C Bus 0, while revision 2 uses I2C Bus 1.

        This function is based on an Adafruit I2C implementation. [#]_

        Returns
        -------
        int
            The I2C bus used by the Raspberry Pi.

        Raises
        ------
        YozakuraRuntimeError
            Could not determine the Raspberry Pi version.

        References
        ----------
        .. [#] ELinux.org. "RPi Hardware History."
               http://elinux.org/RPi_HardwareHistory#Board_Revision_History
        .. [#] Adafruit Python GPIO, Adafruit, Github. "Platform.py"
               https://github.com/adafruit/Adafruit_Python_GPIO/blob/master/Adafruit_GPIO/Platform.py#L53

        """
        with open("/proc/cpuinfo", "r") as infile:
            for line in infile:
                # Match a line of the form "Revision : 0002" while ignoring
                # info in front of the revsion (like 1000 when overvolted).
                match = re.match("Revision\s+:\s+.*(\w{4})$", line,
                                 flags=re.IGNORECASE)
                if match and match.group(1) in ["0000", "0002", "0003"]:
                    return 0  # Revision 1
                elif match:
                    return 1  # Revision 2
            # Couldn't find the revision, throw an exception.
            raise YozakuraRuntimeError("Cannot determine Raspberry Pi version.")

    @staticmethod
    def _get_used_i2c_slots():
        """
        Find all used i2c slots.

        This function calls an external ``i2cdetect`` command, and works on the
        returned table to find out which slots are occupied.

        Returns
        -------
        slots : dict
            Contains all used i2c slots and their values.

            **Dictionary format :** {slot_number (int): slot_number_hex (str)}

        """
        slots = OrderedDict()
<<<<<<< HEAD
        command = "i2cdetect -y {bus}".format(bus=Device._i2c_bus)
=======
        command = "i2cdetect -y {bus}".format(bus=I2CDevice._i2c_bus)
>>>>>>> e7a24051
        table = subprocess.check_output(command.split()).splitlines()[1:]
        for i, row in enumerate(table):
            row = str(row, encoding="utf-8")
            for j, item in enumerate(row.split()[1:]):
                if item != "--":
                    slots[16*i + (j if i > 0 else j + 3)] = item
        return slots

    def remove(self):
        """Deregister the device."""
        self._logger.info("Deregistering device")
        del I2CDevice.devices[self.address]

    def __repr__(self):
        return "{dev_type} at {addr} ({name})".format(
            dev_type=self.__class__.__name__,
            addr=hex(self.address),
            name=self.name)

    def __str__(self):
        return self.name


class CurrentSensor(I2CDevice):
    """
    Texas Instruments INA226 Current/Power Monitor. [#]_

    .. note:: The current sensor must be calibrated before use.

    Parameters
    ----------
    address : int
        The address of the device.
    name : str, optional
        The name of the device.

    Attributes
    ----------
    address : int
        The address of the device.
    pin_alert : int
        The alert pin of the device. None if not connected.
    name : str
        The name of the device.
    registers : dict
        Contains the addresses of each register.

        **Dictionary format :** {register (str): address (int)}

        config : str
            Configuration register
        v_shunt : str
            Shunt voltage measurement register
        v_bus : str
            Bus voltage measurement register
        power : str
            Power measurement register
        current : str
            Current measurement register
        calib : str
            Calibration register
        alert_reg : str
            Mask/Enable register
        alert_lim : str
            Alert limit register
        die : str
            Die ID
    lsbs : dict
        Contains the value of the least significant bit of each measurement
        register.

        **Dictionary format :** {register (str): lsb (float)}

        v_shunt : str
            Shunt voltage result register
        v_bus : str
            Bus voltage result register
        power : str
            Power result register
        current : str
            Current result register

    Notes
    -----
    All words are big endian.

    References
    ----------
    .. [#] Texas Instruments, INA 226 datasheet.
           http://www.ti.com/lit/ds/symlink/ina226.pdf

    """
    registers = {"config":    0,
                 "v_shunt":   1,
                 "v_bus":     2,
                 "power":     3,
                 "current":   4,
                 "calib":     5,
                 "alert_reg": 6,
                 "alert_lim": 7,
                 "die": 0xFF}

    def __init__(self, address, name="Current Sensor"):
        self.lsbs = {"v_shunt": 2.5e-6,  # Volts
                     "v_bus":  1.25e-3,  # Volts
                     "power":     None,  # Watts
                     "current":   None}  # Amperes

        super().__init__(address, name)
        self.pin_alert = None
        self.calibrate(40.96)  # 40.96 A max current.
        # self.set_configuration(avg=2, bus_ct=3, shunt_ct=3)
        self.set_configuration()

    def _read_register(self, register, signed=True):
        """
        Read a register on the device.

        Parameters
        ----------
        register : str
            The name of the register to be read.
        signed : bool, optional
            Whether the result is a signed integer.

        Returns
        -------
        data : word
            The data from the register. If the result is a signed integer,
            return its two's complement.

        """
        self._logger.debug("Reading {reg} register".format(reg=register))
        data = self.bus.read_word_data(self.address, self.registers[register])
        data = ((data & 0xff) << 8) + (data >> 8)  # Switch byte order

        if signed:
            if data > 2**15 - 1:
                return data - 2**16

        return data

    def _write_register(self, register, data):
        """
        Write to a register on the device.

        Parameters
        ----------
        register : str
            The name of the register to be written to.
        data : word
            The data to be written.

        """
        self._logger.debug("Writing {data} to {reg} register"
                           .format(data=data, reg=register))
        data = int(data)  # Truncate the data.

        # bus.write_word_data writes one byte at a time, so we switch the byte
        # order before writing.
        data = ((data & 0xff) << 8) + (data >> 8)
        self.bus.write_word_data(self.address, self.registers[register], data)

    def get_configuration(self):
        """
        Read the current sensor configuration.

        See pages 18 and 19 in the datasheet [#]_ for more information.

        Returns
        -------
        config : CurrentConfiguration
            The configuration word. Bit fields:

            reset : bool
                Whether to reset.
            empty : 3 bits
                Not used.
            avg : 3 bits
                Averaging mode. Can range between 0 and 7.
            bus_ct : 3 bits
                Bus voltage conversion time. Can range between 0 and 7.
            shunt_ct : 3 bits
                Shunt voltage conversion time. Can range between 0 and 7.
            mode : 3 bits
                Operating mode. Can range between 0 and 7.

        See Also
        --------
        CurrentConfiguration

        References
        ----------
        .. [#] Texas Instruments, INA 226 datasheet.
               http://www.ti.com/lit/ds/symlink/ina226.pdf

        """
        self._logger.debug("Getting configuration")
        config = CurrentConfiguration()
        config.as_byte = self._read_register("config", signed=False)
        return config

    def set_configuration(self, reset=None, avg=None,
                          bus_ct=None, shunt_ct=None, mode=None):
        """
        Configure the current sensor.

        See pages 18 and 19 in the datasheet. [#]_ This function only changes
        the parameters that are specified. All other parameters remain
        unchanged.

        Parameters
        ----------
        reset : bool, optional
            Whether to reset. This overrides all other data. Use via the
            ``reset`` method.
        avg : int, optional
            The averaging mode. Can range between 0 and 7.
        bus_ct : int, optional
            Bus voltage conversion time. Can range between 0 and 7.
        shunt_ct : int, optional
            Shunt voltage conversion time. Can range between 0 and 7.
        mode : int, optional
            Operating mode. Can range between 0 and 7.

        References
        ----------
        .. [#] Texas Instruments, INA 226 datasheet.
               http://www.ti.com/lit/ds/symlink/ina226.pdf

        """
        self._logger.debug("Setting configuration")
        config = self.get_configuration()

        if reset is not None:
            config.reset = reset
        if avg is not None:
            config.avg = avg
        if bus_ct is not None:
            config.bus_ct = bus_ct
        if shunt_ct is not None:
            config.shunt_ct = shunt_ct
        if mode is not None:
            config.mode = mode

        self._write_register("config", config.as_byte)

    def reset(self):
        """Reset the current sensor."""
        self._logger.debug("Resetting sensor")
        self.set_configuration(reset=1)

    def get_measurement(self, register):
        """
        Get the measurement in a register.

        Parameters
        ----------
        register : str
            The name of the register to be read.

        Returns
        -------
        float
            The value of the measurement, in natural units.

        Raises
        ------
        BadArgError
            The register specified does not contain a measurement.
        NotCalibratedError
            The device has not yet been calibrated.

        """
        self._logger.debug("Getting {reg} measurement".format(reg=register))
        # Force a read if triggered mode.
        if 0 < self.get_configuration().mode <= 3:
            self.set_configuration()
        # TODO(masasin): Add a wait for conversion to be complete.

        if register not in self.lsbs:
            raise BadArgError("{reg} is not a measurement!"
                              .format(reg=register))
        try:
            return self._read_register(register) * self.lsbs[register]
        except TypeError:
            raise NotCalibratedError(self)

    def calibrate(self, max_current, r_shunt=0.002):
        """
        Calibrate the current sensor.

        The device must be calibrated before use. Calibration sets the
        calibration register, and determines the LSB values for the current
        and power measurement registers.

        The minimum usable max_current is 2.6 A, with a resolution of 0.08 mA.

        Parameters
        ----------
        max_current : float
            The maximum current expected, in amperes.
        r_shunt : float, optional
            The resistance of the shunt resistor, in ohms. The resistor used on
            the sensor module [#]_ is 0.002 ohms.

        Raises
        ------
        BadArgError
            The max_current value is too small.

        References
        ----------
        .. [#] Strawberry Linux, INA226モジュール説明書. (Japanese only.)
               https://strawberry-linux.com/pub/ina226-manual.pdf

        """
        self._logger.debug("Calibrating sensor")
        if max_current < 2.6:
            raise BadArgError("max_current should be at least 2.6 A.")

        self.lsbs["current"] = max_current / 2**15      # Amperes
        self.lsbs["power"] = 25 * self.lsbs["current"]  # Watts
        calib_value = 0.00512 / (self.lsbs["current"] * r_shunt)
        self._write_register("calib", calib_value)

    def set_alerts(self, alert, limit,
                   ready=False, invert=False, latch=False,
                   pin_alert=None, interrupt=False):
        """
        Choose the alert function and set up the alert behaviour.

        See pages 21 and 22 of the datasheet [#]_ for more information.

        Only one alert function may be selected. The five possible alert
        functions are:
            sol : str
                Shunt voltage over limit.
            sul : str
                Shunt voltage under limit.
            bol : str
                Bus voltage over limit.
            bul : str
                Bus voltage under limit.
            pol : str
                Power over limit.

        In addition, three bits can be used to set the Mask/Enable register's
        behaviour. The three flags are:
            cnvr : bool
                Conversion ready
            apol : bool
                Invert alert polarity
            len : bool
                Alert latch enable

        Parameters
        ----------
        alert : str
            The alert function to be enabled.
        limit : float
            The limit at which the alert is triggered, in natural units.
        ready : bool, optional
            Whether to trigger an alert if conversion ready.
        invert : bool, optional
            Whether to invert the alert pin polarity.
        latch : bool, optional
            Whether to latch the alert output.
        pin_alert : int, optional
            The alert pin, if connected.
        interrupt : bool, optional
            Whether to enable interrupts.

        References
        ----------
        .. [#] Texas Instruments, INA 226 datasheet.
               http://www.ti.com/lit/ds/symlink/ina226.pdf

        """
        self._logger.debug("Setting alerts")
        alerts = CurrentAlerts()
        functions = {"sol": 15, "sul": 14, "bol": 13, "bul": 12, "pol": 11}

        alerts.as_byte = 1 << functions[alert]

        alerts.conv_watch = ready
        alerts.invert = invert
        alerts.latch = latch

        self._write_register("alert_reg", alerts.as_byte)

        if alert == "sol" or alert == "sul":
            lsb = self.lsbs["v_shunt"]
        elif alert == "bol" or alert == "bul":
            lsb = self.lsbs["v_bus"]
        else:  # alert == "pol"
            lsb = self.lsbs["power"]
        self._write_register("alert_lim", limit / lsb)

        if pin_alert is not None:
            self.pin_alert = pin_alert
            gpio.setup(pin_alert, gpio.IN,
                       pull_up_down=gpio.PUD_UP if invert else gpio.PUD_DOWN)
            if interrupt:
                gpio.add_event_detect(pin_alert,
                                      gpio.FALLING if invert else gpio.RISING,
                                      callback=self._catch_alert)

    def _catch_alert(self, channel):
        """Threaded callback for alert detection"""
        self._logger.debug("Alert detected")

    def get_alerts(self):
        """
        Check the state of the alerts.

        Returns
        -------
        flags : dict
            Contains the state of the alerts. Dictionary fields:

            aff : str
                Alert function flag
            cvrf : str
                Conversion ready flag
            ovf : str
                Math overflow flag

        """
        self._logger.debug("Getting alert flags")
        alerts = CurrentAlerts()
        alerts.as_byte = self._read_register("alert_reg", signed=False)
        flags = {"aff": alerts.alert_func,
                 "cvrf": alerts.conv_flag,
                 "ovf": alerts.overflow}

        # Clear aff bit in the register.
        alerts.alert_func = 0
        self._write_register("alert_reg", alerts.as_byte)

        return flags

    @property
    def iv(self):
        """
        Return the current (A) and voltage (V) read by the sensor.

        Returns
        -------
        2-tuple of float
            The current and voltage readings of the sensor.

        """
        current = self.get_measurement("current")
        # power = self.get_measurement("power")
        voltage = self.get_measurement("v_bus")
        return current, voltage


class IMU(I2CDevice):
    """
    Invenense MPU-9150 9-axis MEMS MotionTracking Device. [#]_

    Simple wrapper for the RTIMU library by richards-tech [#]_ for accessing
    the sensor fusion data of the MPU-9150.

    Parameters
    ----------
    settings_file : str, optional
        The location of the settings file, without the ".ini" extension.
    address : int, optional
        The address of the device. If provided, it overrides the I2C address
        found in the settings file.
    name : str, optional
        The name of the device.

    Attributes
    ----------
    address : int
        The address of the device.
    poll_interval : int
        The recommended poll interval, in milliseconds.
    name : str
        The name of the device.

    References
    ----------
    .. [#] Invensense, MPU-9150 Product Specification.
           http://www.invensense.com/mems/gyro/documents/PS-MPU-9150A-00v4_3.pdf
    .. [#] RTIMULib, richards-tech, Github.
           https://github.com/richards-tech/RTIMULib

    """
    def __init__(self, settings_file="imu_settings", address=None,
                 name="MPU-9150"):
        self._settings = RTIMU.Settings(settings_file)
        if address is not None:
            self._settings.I2CAddress = address
        else:
            address = self._settings.I2CAddress

        self._logger = logging.getLogger("i2c-{name}-{address}"
                                         .format(name=name,
                                                 address=hex(address)))

        self._imu = RTIMU.RTIMU(self._settings)
        if not self._imu.IMUInit():
            self._logger.warning("IMU init failed")
            return
        else:
            self._logger.debug("IMU init succeeded")

        self._imu.setCompassEnable(False)

        self.poll_interval = self._imu.IMUGetPollInterval
        super().__init__(address, name)

    @property
    def rpy(self):
        """
        Return the roll, pitch, and yaw readings, in radians.

        Returns
        -------
        3-list of float
            The roll, pitch, and yaw readings of the IMU, in radians.

        """
        data = self._imu.getIMUData()
        while self._imu.IMURead():
            data = self._imu.getIMUData()
        if data["fusionPoseValid"]:
            return data["fusionPose"]
        else:
            return [None, None, None]<|MERGE_RESOLUTION|>--- conflicted
+++ resolved
@@ -153,11 +153,7 @@
 
         """
         slots = OrderedDict()
-<<<<<<< HEAD
-        command = "i2cdetect -y {bus}".format(bus=Device._i2c_bus)
-=======
         command = "i2cdetect -y {bus}".format(bus=I2CDevice._i2c_bus)
->>>>>>> e7a24051
         table = subprocess.check_output(command.split()).splitlines()[1:]
         for i, row in enumerate(table):
             row = str(row, encoding="utf-8")
