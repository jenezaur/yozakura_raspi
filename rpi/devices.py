# (C) 2015  Kyoto University Mechatronics Laboratory
# Released under the GNU General Public License, version 3
"""
Classes for using I2C devices.

Provides a generic I2CDevice class to simplify work with I2C devices, as well as
separate classes for each supported device. The following devices are currently
supported:

- Texas Instruments INA226 Current/Power Monitor [#]_
- Invenense MPU-9150 9-axis MEMS MotionTracking Device [#]_

References
----------
.. [#] Texas Instruments, INA 226 datasheet.
       http://www.ti.com/lit/ds/symlink/ina226.pdf

.. [#] Invensense, MPU-9150 Product Specification.
       http://www.invensense.com/mems/gyro/documents/PS-MPU-9150A-00v4_3.pdf

"""
from collections import OrderedDict
import logging
import re
import subprocess

from RPi import GPIO as gpio
import RTIMU
import smbus

from common.exceptions import BadArgError, YozakuraRuntimeError,\
    I2CSlotEmptyError, I2CSlotBusyError, NotCalibratedError
from rpi.bitfields import CurrentConfiguration, CurrentAlerts


class I2CDevice(object):
    """
    Parent class for all I2C devices.

    Provides registration and deregistration.

    Parameters
    ----------
    address : int
        The address of the I2C device.
    name : str
        The name of the device.

    Raises
    ------
    YozakuraRuntimeError
        Could not determine the Raspberry Pi version, and could thus not assign
        the correct I2C bus.
    I2CSlotEmptyError
        No devices could be found at the specified address.
    I2CSlotBusyError
        The address is valid, but is currently being used by another device; or,
        another device has already been registered at that address and has not
        been removed yet.

    Attributes
    ----------
    address : int
        The address of the I2C device.
    name : str
        The name of the device.
    devices : dict
        Contains all registered devices.

        Dictionary format: {address (str): device (I2CDevice)}

    """
    devices = {}
    _i2c_bus = None

    def __init__(self, address, name):
        self._logger = logging.getLogger("i2c-{name}-{address}"
                                         .format(name=name,
                                                 address=hex(address)))
        if I2CDevice._i2c_bus is None:
            I2CDevice._i2c_bus = self._get_i2c_bus()  # /dev/i2c-0 or /dev/i2c-1

        self._logger.debug("Initializing device")
        slots = self._get_used_i2c_slots()
        if address not in slots:
            raise I2CSlotEmptyError(address)
        elif slots[address] == "UU" or address in I2CDevice.devices.values():
            raise I2CSlotBusyError(address)

        else:  # Everything is fine.
            self.address = address
            self.name = name
            self.bus = smbus.SMBus(I2CDevice._i2c_bus)
            I2CDevice.devices[address] = self
        self._logger.debug("Device initialized")

    @staticmethod
    def _get_i2c_bus():
        """
        Detect the revision number of a Raspberry Pi, useful for changing
        functionality like default I2C bus based on revision. The revision list
        is available online. [#]_

        Revision 1 pi uses I2C Bus 0, while revision 2 uses I2C Bus 1.

        This function is based on an Adafruit I2C implementation. [#]_

        Returns
        -------
        int
            The I2C bus used by the Raspberry Pi.

        Raises
        ------
        YozakuraRuntimeError
            Could not determine the Raspberry Pi version.

        References
        ----------
        .. [#] ELinux.org. "RPi Hardware History."
               http://elinux.org/RPi_HardwareHistory#Board_Revision_History
        .. [#] Adafruit Python GPIO, Adafruit, Github. "Platform.py"
               https://github.com/adafruit/Adafruit_Python_GPIO/blob/master/Adafruit_GPIO/Platform.py#L53

        """
        with open("/proc/cpuinfo", "r") as infile:
            for line in infile:
                # Match a line of the form "Revision : 0002" while ignoring
                # info in front of the revsion (like 1000 when overvolted).
                match = re.match("Revision\s+:\s+.*(\w{4})$", line,
                                 flags=re.IGNORECASE)
                if match and match.group(1) in ["0000", "0002", "0003"]:
                    return 0  # Revision 1
                elif match:
                    return 1  # Revision 2
            # Couldn't find the revision, throw an exception.
            raise YozakuraRuntimeError("Cannot determine Raspberry Pi version.")

    @staticmethod
    def _get_used_i2c_slots():
        """
        Find all used i2c slots.

        This function calls an external ``i2cdetect`` command, and works on the
        returned table to find out which slots are occupied.

        Returns
        -------
        slots : dict
            Contains all used i2c slots and their values.

            **Dictionary format :** {slot_number (int): slot_number_hex (str)}

        """
        slots = OrderedDict()
        command = "i2cdetect -y {bus}".format(bus=I2CDevice._i2c_bus)
        table = subprocess.check_output(command.split()).splitlines()[1:]
        for i, row in enumerate(table):
            row = str(row, encoding="utf-8")
            for j, item in enumerate(row.split()[1:]):
                if item != "--":
                    slots[16*i + (j if i > 0 else j + 3)] = item
        return slots

    def remove(self):
        """Deregister the device."""
        self._logger.info("Deregistering device")
        del I2CDevice.devices[self.address]

    def __repr__(self):
        return "{dev_type} at {addr} ({name})".format(
            dev_type=self.__class__.__name__,
            addr=hex(self.address),
            name=self.name)

    def __str__(self):
        return self.name


class CurrentSensor(I2CDevice):
    """
    Texas Instruments INA226 Current/Power Monitor. [#]_

    .. warning:: The current sensor must be calibrated before use.

    Parameters
    ----------
    address : int
        The address of the device.
    name : str, optional
        The name of the device.

    Attributes
    ----------
    address : int
        The address of the device.
    pin_alert : int
        The alert pin of the device. None if not connected.
    name : str
        The name of the device.
    registers : dict
        Contains the addresses of each register.

        **Dictionary format :** {register (str): address (int)}

        config : str
            Configuration register
        v_shunt : str
            Shunt voltage measurement register
        v_bus : str
            Bus voltage measurement register
        power : str
            Power measurement register
        current : str
            Current measurement register
        calib : str
            Calibration register
        alert_reg : str
            Mask/Enable register
        alert_lim : str
            Alert limit register
        die : str
            Die ID
    lsbs : dict
        Contains the value of the least significant bit of each measurement
        register.

        **Dictionary format :** {register (str): lsb (float)}

        v_shunt : str
            Shunt voltage result register
        v_bus : str
            Bus voltage result register
        power : str
            Power result register
        current : str
            Current result register

    Notes
    -----
    All words are big endian.

    References
    ----------
    .. [#] Texas Instruments, INA 226 datasheet.
           http://www.ti.com/lit/ds/symlink/ina226.pdf

    """
    registers = {"config":    0,
                 "v_shunt":   1,
                 "v_bus":     2,
                 "power":     3,
                 "current":   4,
                 "calib":     5,
                 "alert_reg": 6,
                 "alert_lim": 7,
                 "die": 0xFF}

    def __init__(self, address, name="Current Sensor"):
        self.lsbs = {"v_shunt": 2.5e-6,  # Volts
                     "v_bus":  1.25e-3,  # Volts
                     "power":     None,  # Watts
                     "current":   None}  # Amperes

        super().__init__(address, name)
        self.pin_alert = None
        self.calibrate(40.96)  # 40.96 A max current.
        # self.set_configuration(avg=2, bus_ct=3, shunt_ct=3)
        self.set_configuration()

    def _read_register(self, register, signed=True):
        """
        Read a register on the device.

        Parameters
        ----------
        register : str
            The name of the register to be read.
        signed : bool, optional
            Whether the result is a signed integer.

        Returns
        -------
        data : word
            The data from the register. If the result is a signed integer,
            return its two's complement.

        """
        self._logger.debug("Reading {reg} register".format(reg=register))
        data = self.bus.read_word_data(self.address, self.registers[register])
        data = ((data & 0xff) << 8) + (data >> 8)  # Switch byte order

        if signed:
            if data > 2**15 - 1:
                return data - 2**16

        return data

    def _write_register(self, register, data):
        """
        Write to a register on the device.

        Parameters
        ----------
        register : str
            The name of the register to be written to.
        data : word
            The data to be written.

        """
        self._logger.debug("Writing {data} to {reg} register"
                           .format(data=data, reg=register))
        data = int(data)  # Truncate the data.

        # bus.write_word_data writes one byte at a time, so we switch the byte
        # order before writing.
        data = ((data & 0xff) << 8) + (data >> 8)
        self.bus.write_word_data(self.address, self.registers[register], data)

    def get_configuration(self):
        """
        Read the current sensor configuration.

        See pages 18 and 19 in the datasheet [#]_ for more information.

        Returns
        -------
        config : CurrentConfiguration
            The configuration word. Bit fields:

            reset : bool
                Whether to reset.
            empty : 3 bits
                Not used.
            avg : 3 bits
                Averaging mode. Can range between 0 and 7.
            bus_ct : 3 bits
                Bus voltage conversion time. Can range between 0 and 7.
            shunt_ct : 3 bits
                Shunt voltage conversion time. Can range between 0 and 7.
            mode : 3 bits
                Operating mode. Can range between 0 and 7.

        See Also
        --------
        bitfields.CurrentConfiguration

        References
        ----------
        .. [#] Texas Instruments, INA 226 datasheet.
               http://www.ti.com/lit/ds/symlink/ina226.pdf

        """
        self._logger.debug("Getting configuration")
        config = CurrentConfiguration()
        config.as_byte = self._read_register("config", signed=False)
        return config

    def set_configuration(self, reset=None, avg=None,
                          bus_ct=None, shunt_ct=None, mode=None):
        """
        Configure the current sensor.

        See pages 18 and 19 in the datasheet. [#]_ This function only changes
        the parameters that are specified. All other parameters remain
        unchanged.

        Parameters
        ----------
        reset : bool, optional
            Whether to reset. This overrides all other data. Use via the
            `reset` method.
        avg : int, optional
            The averaging mode. Can range between 0 and 7.
        bus_ct : int, optional
            Bus voltage conversion time. Can range between 0 and 7.
        shunt_ct : int, optional
            Shunt voltage conversion time. Can range between 0 and 7.
        mode : int, optional
            Operating mode. Can range between 0 and 7.

        References
        ----------
        .. [#] Texas Instruments, INA 226 datasheet.
               http://www.ti.com/lit/ds/symlink/ina226.pdf

        """
        self._logger.debug("Setting configuration")
        config = self.get_configuration()

        if reset is not None:
            config.reset = reset
        if avg is not None:
            config.avg = avg
        if bus_ct is not None:
            config.bus_ct = bus_ct
        if shunt_ct is not None:
            config.shunt_ct = shunt_ct
        if mode is not None:
            config.mode = mode

        self._write_register("config", config.as_byte)

    def reset(self):
        """Reset the current sensor."""
        self._logger.debug("Resetting sensor")
        self.set_configuration(reset=1)

    def get_measurement(self, register):
        """
        Get the measurement in a register.

        Parameters
        ----------
        register : str
            The name of the register to be read.

        Returns
        -------
        float
            The value of the measurement, in natural units.

        Raises
        ------
        BadArgError
            The register specified does not contain a measurement.
        NotCalibratedError
            The device has not yet been calibrated.

        """
        self._logger.debug("Getting {reg} measurement".format(reg=register))
        # Force a read if triggered mode.
        if 0 < self.get_configuration().mode <= 3:
            self.set_configuration()
        # TODO(masasin): Add a wait for conversion to be complete.

        if register not in self.lsbs:
            raise BadArgError("{reg} is not a measurement!"
                              .format(reg=register))
        try:
            return self._read_register(register) * self.lsbs[register]
        except TypeError:
            raise NotCalibratedError(self)

    def calibrate(self, max_current, r_shunt=0.002):
        """
        Calibrate the current sensor.

        The device must be calibrated before use. Calibration sets the
        calibration register, and determines the LSB values for the current
        and power measurement registers.

        The minimum usable max_current is 2.6 A, with a resolution of 0.08 mA.

        Parameters
        ----------
        max_current : float
            The maximum current expected, in amperes.
        r_shunt : float, optional
            The resistance of the shunt resistor, in ohms. The resistor used on
            the sensor module [#]_ is 0.002 ohms.

        Raises
        ------
        BadArgError
            The max_current value is too small.

        References
        ----------
        .. [#] Strawberry Linux, INA226モジュール説明書. (Japanese only.)
               https://strawberry-linux.com/pub/ina226-manual.pdf

        """
        self._logger.debug("Calibrating sensor")
        if max_current < 2.6:
            raise BadArgError("max_current should be at least 2.6 A.")

        self.lsbs["current"] = max_current / 2**15      # Amperes
        self.lsbs["power"] = 25 * self.lsbs["current"]  # Watts
        calib_value = 0.00512 / (self.lsbs["current"] * r_shunt)
        self._write_register("calib", calib_value)

    def set_alerts(self, alert, limit,
                   ready=False, invert=False, latch=False,
                   pin_alert=None, interrupt=False):
        """
        Choose the alert function and set up the alert behaviour.

        See pages 21 and 22 of the datasheet [#]_ for more information.

        Only one alert function may be selected. The five possible alert
        functions are:

            sol : str
                Shunt voltage over limit.
            sul : str
                Shunt voltage under limit.
            bol : str
                Bus voltage over limit.
            bul : str
                Bus voltage under limit.
            pol : str
                Power over limit.

        In addition, three bits can be used to set the Mask/Enable register's
        behaviour. The three flags are:

            cnvr : bool
                Conversion ready
            apol : bool
                Invert alert polarity
            len : bool
                Alert latch enable

        Parameters
        ----------
        alert : str
            The alert function to be enabled.
        limit : float
            The limit at which the alert is triggered, in natural units.
        ready : bool, optional
            Whether to trigger an alert if conversion ready.
        invert : bool, optional
            Whether to invert the alert pin polarity.
        latch : bool, optional
            Whether to latch the alert output.
        pin_alert : int, optional
            The alert pin, if connected.
        interrupt : bool, optional
            Whether to enable interrupts.

        References
        ----------
        .. [#] Texas Instruments, INA 226 datasheet.
               http://www.ti.com/lit/ds/symlink/ina226.pdf

        """
        self._logger.debug("Setting alerts")
        alerts = CurrentAlerts()
        functions = {"sol": 15, "sul": 14, "bol": 13, "bul": 12, "pol": 11}

        alerts.as_byte = 1 << functions[alert]

        alerts.conv_watch = ready
        alerts.invert = invert
        alerts.latch = latch

        self._write_register("alert_reg", alerts.as_byte)

        if alert == "sol" or alert == "sul":
            lsb = self.lsbs["v_shunt"]
        elif alert == "bol" or alert == "bul":
            lsb = self.lsbs["v_bus"]
        else:  # alert == "pol"
            lsb = self.lsbs["power"]
        self._write_register("alert_lim", limit / lsb)

        if pin_alert is not None:
            self.pin_alert = pin_alert
            gpio.setup(pin_alert, gpio.IN,
                       pull_up_down=gpio.PUD_UP if invert else gpio.PUD_DOWN)
            if interrupt:
                gpio.add_event_detect(pin_alert,
                                      gpio.FALLING if invert else gpio.RISING,
                                      callback=self._catch_alert)

    def _catch_alert(self, channel):
        """Threaded callback for alert detection"""
        self._logger.debug("Alert detected")

    def get_alerts(self):
        """
        Check the state of the alerts.

        Returns
        -------
        flags : dict
            Contains the state of the alerts. Dictionary fields:

            aff : str
                Alert function flag
            cvrf : str
                Conversion ready flag
            ovf : str
                Math overflow flag

        """
        self._logger.debug("Getting alert flags")
        alerts = CurrentAlerts()
        alerts.as_byte = self._read_register("alert_reg", signed=False)
        flags = {"aff": alerts.alert_func,
                 "cvrf": alerts.conv_flag,
                 "ovf": alerts.overflow}

        # Clear aff bit in the register.
        alerts.alert_func = 0
        self._write_register("alert_reg", alerts.as_byte)

        return flags

    @property
    def iv(self):
        """
        Return the current (A) and voltage (V) read by the sensor.

        Returns
        -------
        2-tuple of float
            The current and voltage readings of the sensor.

        """
        current = self.get_measurement("current")
        # power = self.get_measurement("power")
        voltage = self.get_measurement("v_bus")
        return current, voltage


class IMU(I2CDevice):
    """
    Invenense MPU-9150 9-axis MEMS MotionTracking Device. [#]_

    Simple wrapper for the RTIMU library by richards-tech [#]_ for accessing
    the sensor fusion data of the MPU-9150.

    Parameters
    ----------
    settings_file : str, optional
        The location of the settings file, without the ".ini" extension.
    address : int, optional
        The address of the device. If provided, it overrides the I2C address
        found in the settings file.
    name : str, optional
        The name of the device.

    Attributes
    ----------
    address : int
        The address of the device.
    poll_interval : int
        The recommended poll interval, in milliseconds.
    name : str
        The name of the device.

    References
    ----------
    .. [#] Invensense, MPU-9150 Product Specification.
           http://www.invensense.com/mems/gyro/documents/PS-MPU-9150A-00v4_3.pdf
    .. [#] RTIMULib, richards-tech, Github.
           https://github.com/richards-tech/RTIMULib

    """
    def __init__(self, settings_file="imu_settings", address=None,
                 name="MPU-9150"):
        self._settings = RTIMU.Settings(settings_file)
        if address is not None:
            self._settings.I2CAddress = address
        else:
            address = self._settings.I2CAddress

        self._logger = logging.getLogger("i2c-{name}-{address}"
                                         .format(name=name,
                                                 address=hex(address)))

        self._imu = RTIMU.RTIMU(self._settings)
        if not self._imu.IMUInit():
            self._logger.warning("IMU init failed")
            return
        else:
<<<<<<< HEAD
            self._logger.info("IMU init succeeded")
        
=======
            self._logger.debug("IMU init succeeded")

        self._imu.setCompassEnable(False)

>>>>>>> a8a80dac
        self.poll_interval = self._imu.IMUGetPollInterval
        super().__init__(address, name)

    @property
    def rpy(self):
        """
        Return the roll, pitch, and yaw readings, in radians.

        Returns
        -------
        3-list of float
            The roll, pitch, and yaw readings of the IMU, in radians.

        """
        data = self._imu.getIMUData()
        while self._imu.IMURead():
            data = self._imu.getIMUData()
        if data["fusionPoseValid"]:
            return data["fusionPose"]
        else:
            return [None, None, None]<|MERGE_RESOLUTION|>--- conflicted
+++ resolved
@@ -666,15 +666,10 @@
             self._logger.warning("IMU init failed")
             return
         else:
-<<<<<<< HEAD
-            self._logger.info("IMU init succeeded")
-        
-=======
             self._logger.debug("IMU init succeeded")
 
         self._imu.setCompassEnable(False)
 
->>>>>>> a8a80dac
         self.poll_interval = self._imu.IMUGetPollInterval
         super().__init__(address, name)
 
