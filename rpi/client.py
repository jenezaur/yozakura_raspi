# (C) 2015  Kyoto University Mechatronics Laboratory
# Released under the GNU General Public License, version 3
from rpi import motors
import socket
import pickle
import logging


if __name__ == "__main__":
<<<<<<< HEAD
    logging.basicConfig(level=logging.DEBUG)
=======
    logging.basicConfig(level=logging.INFO)
>>>>>>> 54fc7b1a
    left_motor = motors.Motor(12, 8, 10, 11, "left_motor"，hard=True, scaling=0.9)
    right_motor = motors.Motor(35, 32, 36, 38, "right_motor", hard=True, scaling=0.9)

    s = socket.socket(socket.AF_INET, socket.SOCK_STREAM)
    s.connect(("10.249.255.151", 9999))
    while True:
        try:
            s.sendall(str.encode("body_sticks_y"))
            result = s.recv(1024)
            lstick_y, rstick_y = pickle.loads(result)

            logging.debug("{:9.7} {:9.7}".format(lstick_y, rstick_y))
            left_motor.drive(-lstick_y)
            right_motor.drive(-rstick_y)
        except KeyboardInterrupt:
            break
    motors.Motor.shut_down_all()
    s.close()<|MERGE_RESOLUTION|>--- conflicted
+++ resolved
@@ -7,11 +7,7 @@
 
 
 if __name__ == "__main__":
-<<<<<<< HEAD
-    logging.basicConfig(level=logging.DEBUG)
-=======
     logging.basicConfig(level=logging.INFO)
->>>>>>> 54fc7b1a
     left_motor = motors.Motor(12, 8, 10, 11, "left_motor"，hard=True, scaling=0.9)
     right_motor = motors.Motor(35, 32, 36, 38, "right_motor", hard=True, scaling=0.9)
 
