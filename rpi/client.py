--- conflicted
+++ resolved
@@ -8,11 +8,7 @@
 
 if __name__ == "__main__":
     logging.basicConfig(level=logging.INFO)
-<<<<<<< HEAD
-    left_motor = motors.Motor(12, 8, 10, 11, "left_motor", hard=True, scaling=0.9)
-=======
     left_motor = motors.Motor(12, 8, 10, 11, "left_motor"，hard=True, scaling=0.9)
->>>>>>> 54fc7b1a
     right_motor = motors.Motor(35, 32, 36, 38, "right_motor", hard=True, scaling=0.9)
 
     s = socket.socket(socket.AF_INET, socket.SOCK_STREAM)
@@ -22,10 +18,6 @@
             s.sendall(str.encode("body_sticks_y"))
             result = s.recv(1024)
             lstick_y, rstick_y = pickle.loads(result)
-<<<<<<< HEAD
-=======
-
->>>>>>> 54fc7b1a
             logging.debug("{:9.7} {:9.7}".format(lstick_y, rstick_y))
             left_motor.drive(-lstick_y)
             right_motor.drive(-rstick_y)
