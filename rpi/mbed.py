# (C) 2015  Kyoto University Mechatronics Laboratory
# Released under the GNU General Public License, version 3
"""
Provides the Mbed class to interface with the mbed.

The mbeds used in Yozakura are both LPC1768. [#]_


References
----------
.. [#] ARM mbed, mbed LPC1768.
       https://developer.mbed.org/platforms/mbed-LPC1768/
"""
import glob
import logging
import shutil
import time

import serial

<<<<<<< HEAD
from common.exceptions import NoMbedError, UnknownMbedError,\
    YozakuraTimeoutError
=======
from common.exceptions import NoMbedError, UnknownMbedError
>>>>>>> a8a80dac
from common.functions import interrupted


class Mbed(serial.Serial):
    """
    mbed LPC1768. [#]_

    This class subclasses from `serial.Serial`, and implements all its
    methods, and also provides some new ones. For in-depth implementation
    details, please see the `pyserial` documentation.

    Parameters
    ----------
    port : str
        Device name or port number.
    baurdate : int, optional
        The baudrate with which to communicate with the mbed.

    See Also
    --------
    serial.Serial

    References
    ----------
    .. [#] ARM mbed, mbed LPC1768.
           https://developer.mbed.org/platforms/mbed-LPC1768/

    """
    def __init__(self, *args, **kwargs):
        self._identity = None
        self._logger = logging.getLogger("mbed-{port}".format(port=args[0]))
        self._logger.debug("Initializing mbed")
        try:
            super().__init__(*args, **kwargs)
        except serial.SerialException:
            self._logger.warning("mbed not connected")
        else:
            self._logger = logging.getLogger("mbed-{mbed_id}"
                                             .format(mbed_id=self.identity))
            self._logger.debug("mbed initialized")

    @property
    @interrupted(0.2)
    def data(self):
        """
        Return the latest line in the mbed's output buffer.

        If the buffer contains output with no endline, wait for the rest of the
        line to be printed.

        This method will be interrupted after 0.2 seconds if it has not finished
        by then.

        Returns
        -------
        list of str
            The latest line of data, split at spaces. If the data is invalid,
            returns a list containing a single empty string.

        """
        self._logger.debug("Reading data")
        try:
            data = self.read(self.inWaiting()).decode().split("\n")
            if not data[-1]:
                return data[-2].split()
            else:
                return (data[-1] + self.readline().decode()).split()
        except IndexError:
            return [""]
        except (OSError, TypeError) as e:
            self._logger.warning("An unknown error occured: {}".format(e))
            return [""]

    @property
    def identity(self):
        """
        Return the ID as reported by the mbed.

        The mbed must return a string containing its ID when it receives a char
        with a value of 0x7. In addition, asynchronous mbeds must not produce
        any new output until the identity has been read (i.e., after a delay
        of one second).

        In order to speed up subsequent reads, the value of identity is cached.

<<<<<<< HEAD
def _fix_port_numbers():
    ports = glob.glob("/dev/ttyACM*")
    port_numbers = [int(i.split("/dev/ttyACM")[1]) for i in ports]
    extra_numbers = [n for n in port_numbers if n > 1]
    for i in range(2):
        if i not in port_numbers:
            if extra_numbers:
                shutil.move("/dev/ttyACM{}".format(extra_numbers.pop()),
                            "/dev/ttyACM{}".format(i))
    if extra_numbers:
        logger.warning("ACM ports still active: {}".format(extra_numbers))


def connect_to_mbeds():
    _fix_port_numbers()

    mbed = mbed_arm = mbed_body = None

    try:
        try:
            mbed = Mbed("/dev/ttyACM0", baudrate=38400)
        except serial.SerialException:
            raise NoMbedError("No mbeds are connected")
        reply = mbed.identity
        if reply == "arm":
            mbed_arm = mbed
        elif reply == "body":
            mbed_body = mbed
        elif reply == "none":
            logging.warning("The first mbed did not reply")
        else:
            raise UnknownMbedError("The first mbed sent a bad reply")

        try:
            mbed = Mbed("/dev/ttyACM1", baudrate=38400)
        except serial.SerialException:
            if mbed_body is not None:
                logging.warning("Arm mbed is not attached")
                return mbed_arm, mbed_body
            else:
                raise NoMbedError("Body mbed is not attached!")
        reply = mbed.identity
        if reply == "arm":
            if mbed_arm is not None:
                raise UnknownMbedError("Multiple arm mbeds are attached")
            mbed_arm = mbed
        elif reply == "body":
            if mbed_body is not None:
                raise UnknownMbedError("Multiple body mbeds are attached")
            mbed_body = mbed
        elif reply == "none":
            if mbed_body is not None:
                logging.warning("The second mbed did not reply")
            else:
                raise NoMbedError("Body mbed is not attached!")
        else:
            raise UnknownMbedError("The second mbed sent a bad reply")
    except (NoMbedError, UnknownMbedError):
        if mbed is not None:
            mbed.close()
        if mbed_arm is not None:
            mbed_arm.close()
        if mbed_body is not None:
            mbed_body.close()
        raise

    if mbed_arm is not None:
        mbed_arm._logger.name = "mbed-arm"
        mbed_arm._logger.debug("mbed initialized")
    mbed_body._logger.name = "mbed-body"
    mbed_body._logger.debug("mbed initialized")

    return mbed_arm, mbed_body
=======
        Returns
        -------
        str
            The identity of the mbed, or None if no data was returned.
        """
        if not self._identity:
            self.write(bytes([7]))
            time.sleep(1)
            data = self.data[0]
            if not data:
                return None
            else:
                self._identity = data

        return self._identity

    def write(self, data):
        """
        Write the string data to the port.

        Parameters
        ----------
        data : str
            The data to be sent.

        Returns
        -------
        int
            The number of bytes written.

        """
        self._logger.debug("Writing data")
        try:
            super().write(data)
        except OSError as e:
            self._logger.warning("OSError occured: {e}".format(e=e))
        else:
            self._logger.debug("Wrote data")

    def close(self):
        """Close the port immediately."""
        self._logger.debug("Closing mbed")
        super().close()
        self._logger.debug("mbed closed")

    @staticmethod
    def connect_to_mbeds():
        """
        Connect to the arm and body mbed, if attached.

        This method requires the body mbed to be attached, and the arm mbed is
        optional.

        Returns
        -------
        mbed_arm : Mbed
            The mbed connected to Yozakura's arm, and the sensors on the arm.
        mbed_body : Mbed
            The mbed connected to the motors and the potentiometer giving the
            flipper positions.

        Raises
        ------
        NoMbedError
            The body mbed is not attached, or no mbeds are attached at all.
        UnknownMbedError:
            Multiple mbeds with the same identity are attached, or an mbed with
            an unknown identity is attached.

        """
        mbed = mbed_arm = mbed_body = None
        no_reply = False

        try:
            for port in glob.glob("/dev/ttyACM*"):
                mbed = Mbed(port, baudrate=38400)
                identity = mbed._identity
                if identity is None:
                    logging.warning("The mbed at {p} did not reply"
                                    .format(p=port))
                    no_reply = True
                elif identity == "arm":
                    if mbed_arm:
                        raise UnknownMbedError("Multiple arm mbeds attached")
                    mbed_arm = mbed
                elif identity == "body":
                    if mbed_body:
                        raise UnknownMbedError("Multiple body mbeds attached")
                    mbed_body = mbed
                else:
                    raise UnknownMbedError("The mbed at {p} has bad ID: {ident}"
                                           .format(p=port, ident=identity))

            if not mbed_body:
                raise NoMbedError("The body mbed is not connected!")
            if not mbed_arm:
                logging.warning("The arm mbed is not connected!")
                if no_reply:
                    logging.help("Is the arm on?")

        except (NoMbedError, UnknownMbedError):
            [device.close() for device in (mbed, mbed_arm, mbed_body) if device]
            raise

        return mbed_arm, mbed_body

    @staticmethod
    def _fix_port_numbers():
        """
        Ensure that port numbers start at /dev/ttyACM0 and increase in order.

        For instance, if mbeds were attached to both /dev/ttyACM0 and
        /dev/ttyACM1, but one mbed was physically disconnected and quickly
        reconnected, it would be attached automatically to /dev/ttyACM2.

        """
        ports = glob.glob("/dev/ttyACM*")
        port_numbers = [int(i.split("/dev/ttyACM")[1]) for i in ports]
        extra_numbers = [n for n in port_numbers if n >= 2]
        if not port_numbers:
            raise NoMbedError("No mbeds are connected")
        elif len(port_numbers) == 1 and port_numbers[0] != 0:
            shutil.move("/dev/ttyACM{}".format(port_numbers[0]), "/dev/ttyACM0")
        for i in range(2):
            if i not in port_numbers:
                if extra_numbers:
                    shutil.move("/dev/ttyACM{}".format(extra_numbers.pop()),
                                "/dev/ttyACM{}".format(i))
        if extra_numbers:
            logging.warning("ACM ports still active: {}".format(extra_numbers))
>>>>>>> a8a80dac
<|MERGE_RESOLUTION|>--- conflicted
+++ resolved
@@ -18,12 +18,7 @@
 
 import serial
 
-<<<<<<< HEAD
-from common.exceptions import NoMbedError, UnknownMbedError,\
-    YozakuraTimeoutError
-=======
 from common.exceptions import NoMbedError, UnknownMbedError
->>>>>>> a8a80dac
 from common.functions import interrupted
 
 
@@ -109,81 +104,6 @@
 
         In order to speed up subsequent reads, the value of identity is cached.
 
-<<<<<<< HEAD
-def _fix_port_numbers():
-    ports = glob.glob("/dev/ttyACM*")
-    port_numbers = [int(i.split("/dev/ttyACM")[1]) for i in ports]
-    extra_numbers = [n for n in port_numbers if n > 1]
-    for i in range(2):
-        if i not in port_numbers:
-            if extra_numbers:
-                shutil.move("/dev/ttyACM{}".format(extra_numbers.pop()),
-                            "/dev/ttyACM{}".format(i))
-    if extra_numbers:
-        logger.warning("ACM ports still active: {}".format(extra_numbers))
-
-
-def connect_to_mbeds():
-    _fix_port_numbers()
-
-    mbed = mbed_arm = mbed_body = None
-
-    try:
-        try:
-            mbed = Mbed("/dev/ttyACM0", baudrate=38400)
-        except serial.SerialException:
-            raise NoMbedError("No mbeds are connected")
-        reply = mbed.identity
-        if reply == "arm":
-            mbed_arm = mbed
-        elif reply == "body":
-            mbed_body = mbed
-        elif reply == "none":
-            logging.warning("The first mbed did not reply")
-        else:
-            raise UnknownMbedError("The first mbed sent a bad reply")
-
-        try:
-            mbed = Mbed("/dev/ttyACM1", baudrate=38400)
-        except serial.SerialException:
-            if mbed_body is not None:
-                logging.warning("Arm mbed is not attached")
-                return mbed_arm, mbed_body
-            else:
-                raise NoMbedError("Body mbed is not attached!")
-        reply = mbed.identity
-        if reply == "arm":
-            if mbed_arm is not None:
-                raise UnknownMbedError("Multiple arm mbeds are attached")
-            mbed_arm = mbed
-        elif reply == "body":
-            if mbed_body is not None:
-                raise UnknownMbedError("Multiple body mbeds are attached")
-            mbed_body = mbed
-        elif reply == "none":
-            if mbed_body is not None:
-                logging.warning("The second mbed did not reply")
-            else:
-                raise NoMbedError("Body mbed is not attached!")
-        else:
-            raise UnknownMbedError("The second mbed sent a bad reply")
-    except (NoMbedError, UnknownMbedError):
-        if mbed is not None:
-            mbed.close()
-        if mbed_arm is not None:
-            mbed_arm.close()
-        if mbed_body is not None:
-            mbed_body.close()
-        raise
-
-    if mbed_arm is not None:
-        mbed_arm._logger.name = "mbed-arm"
-        mbed_arm._logger.debug("mbed initialized")
-    mbed_body._logger.name = "mbed-body"
-    mbed_body._logger.debug("mbed initialized")
-
-    return mbed_arm, mbed_body
-=======
         Returns
         -------
         str
@@ -313,5 +233,4 @@
                     shutil.move("/dev/ttyACM{}".format(extra_numbers.pop()),
                                 "/dev/ttyACM{}".format(i))
         if extra_numbers:
-            logging.warning("ACM ports still active: {}".format(extra_numbers))
->>>>>>> a8a80dac
+            logging.warning("ACM ports still active: {}".format(extra_numbers))