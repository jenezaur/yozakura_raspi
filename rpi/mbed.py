# (C) 2015  Kyoto University Mechatronics Laboratory
# Released under the GNU General Public License, version 3
"""
Functions for use with the mbeds.

"""
import logging
import serial
import time

from common.exceptions import NoMbedError, UnknownMbedError,\
    YozakuraTimeoutError
from common.functions import interrupted


def connect_to_mbeds():
    mbed_arm = None
    mbed_body = None
    
    try:
        mbed = serial.Serial("/dev/ttyACM0", baudrate=38400)
    except serial.SerialException:
        raise NoMbedError
    try:
        reply = _identify_mbed(mbed)
    except YozakuraTimeoutError:
<<<<<<< HEAD
        mbed_arm = mbed
        arm_at_zero = True
=======
        raise UnknownMbedError
>>>>>>> ba592967
    else:
        if reply == "arm":
            mbed_arm = mbed
        elif reply == "body":
            mbed_body = mbed
        else:
            raise UnknownMbedError

<<<<<<< HEAD
    if arm_at_zero:
        try:
            mbed_body = serial.Serial("/dev/ttyACM1", baudrate=38400)
        except serial.SerialException:
=======
    try:
        mbed = serial.Serial("/dev/ttyACM1", baudarate=38400)
    except serial.SerialException:
        if mbed_body is not None:
            logging.warning("Arm mbed is not attached!")
            return mbed_arm, mbed_body
        else:
>>>>>>> ba592967
            raise NoMbedError  # Body mbed not attached.
    try:
        reply = _identify_mbed(mbed)
    except YozakuraTimeoutError:
        raise UnknownMbedError
    else:
<<<<<<< HEAD
        try:
            mbed_arm = serial.Serial("/dev/ttyACM1", baudrate=38400)
        except serial.SerialException:
            logging.warning("Arm mbed is not attached!")
            mbed_arm = None

=======
        if reply == "arm":
            if mbed_arm is not None:
                raise UnknownMbedError("Multiple arm mbeds are attached")
            mbed_arm = mbed
        elif reply == "body":
            if mbed_body is not None:
                raise UnknownMbedError("Multiple body mbeds are attached")
            mbed_body = mbed
        else:
            raise UnknownMbedError
            
>>>>>>> ba592967
    return mbed_arm, mbed_body


@interrupted(0.5)
def _identify_mbed(ser):
    id_request = 0b00000111  # If received, mbed prints the name.
    ser.write(bytes([id_request]))
    time.sleep(0.01);
    return ser.readline().decode().split("\n")<|MERGE_RESOLUTION|>--- conflicted
+++ resolved
@@ -16,7 +16,7 @@
 def connect_to_mbeds():
     mbed_arm = None
     mbed_body = None
-    
+
     try:
         mbed = serial.Serial("/dev/ttyACM0", baudrate=38400)
     except serial.SerialException:
@@ -24,12 +24,7 @@
     try:
         reply = _identify_mbed(mbed)
     except YozakuraTimeoutError:
-<<<<<<< HEAD
-        mbed_arm = mbed
-        arm_at_zero = True
-=======
         raise UnknownMbedError
->>>>>>> ba592967
     else:
         if reply == "arm":
             mbed_arm = mbed
@@ -38,34 +33,19 @@
         else:
             raise UnknownMbedError
 
-<<<<<<< HEAD
-    if arm_at_zero:
-        try:
-            mbed_body = serial.Serial("/dev/ttyACM1", baudrate=38400)
-        except serial.SerialException:
-=======
-    try:
+   try:
         mbed = serial.Serial("/dev/ttyACM1", baudarate=38400)
     except serial.SerialException:
         if mbed_body is not None:
             logging.warning("Arm mbed is not attached!")
             return mbed_arm, mbed_body
         else:
->>>>>>> ba592967
             raise NoMbedError  # Body mbed not attached.
     try:
         reply = _identify_mbed(mbed)
     except YozakuraTimeoutError:
         raise UnknownMbedError
     else:
-<<<<<<< HEAD
-        try:
-            mbed_arm = serial.Serial("/dev/ttyACM1", baudrate=38400)
-        except serial.SerialException:
-            logging.warning("Arm mbed is not attached!")
-            mbed_arm = None
-
-=======
         if reply == "arm":
             if mbed_arm is not None:
                 raise UnknownMbedError("Multiple arm mbeds are attached")
@@ -76,8 +56,7 @@
             mbed_body = mbed
         else:
             raise UnknownMbedError
-            
->>>>>>> ba592967
+
     return mbed_arm, mbed_body
 
 
